--- conflicted
+++ resolved
@@ -7,7 +7,10 @@
 
 ## Unreleased
 
-<<<<<<< HEAD
+### Added
+
+- Configurable HTTP request timeout. The timeout can be set with the `--timeout` option or with the `timeout` option in the config file.
+
 ### Changed
 
 - Require `-force` when using network or broadcast addresses as arguments for the following commands:
@@ -16,15 +19,10 @@
   - `host aaaa_add`
   - `host a_change`
   - `host aaaa_change`
-=======
-### Added
-
-- Configurable HTTP request timeout. The timeout can be set with the `--timeout` option or with the `timeout` option in the config file.
 
 ### Fixed
 
 - `host info <ip>` command not working for IP addresses associated with multiple hosts.
->>>>>>> e82a897a
 
 ## [1.3.0](https://github.com/unioslo/mreg-cli/releases/tag/1.3.0) - 2025-05-20
 
