# Changelog

All notable changes to this project will be documented in this file.

The format is based on [Keep a Changelog](https://keepachangelog.com/en/1.1.0/),
and this project adheres to [Semantic Versioning](https://semver.org/spec/v2.0.0.html).

## Unreleased

### Fixed

<<<<<<< HEAD
- `network community_remove_host` command not utilizing the `-ip` argument to disambiguate between networks when multiple networks have the same community name.
=======
- `policy host_add` terminating prematurely when using multiple hosts and one of them is already a member of the policy.
>>>>>>> 4f57e9b4

## [1.5.1](https://github.com/unioslo/mreg-cli/releases/tag/1.5.1) - 2025-09-26

### Fixed

- `network policy_set_prefix` and `network policy_unset_prefix` commands not working due to a typo in the field name.

## [1.5.0](https://github.com/unioslo/mreg-cli/releases/tag/1.5.0) - 2025-09-01

### Added

- `help health` command for checking the health of the server. The command will display "Unknown" for fields that are not implemented on the server.
- Caching of API responses. Enabled by default. Configurable:
  - Enable/disable caching (default: `true`)
    - Config file: `cache=true|false`
    - CLI: `--no-cache` (flag)
  - Cache time-to-live (TTL) in seconds (default: `300`)
    - Config file: `cache_ttl=<seconds>`
    - CLI: `--cache-ttl <seconds>`

## [1.4.2](https://github.com/unioslo/mreg-cli/releases/tag/1.4.2) - 2025-08-15

### Fixed

- `host info` for hosts with A(AAA)-records that point to networks not managed by MREG.
- `network community_host_add` raising a 404 error for hosts with IPs in networks not managed by MREG.

## [1.4.1](https://github.com/unioslo/mreg-cli/releases/tag/1.4.1) - 2025-08-06

### Changed

- `ptr add -force` now allows adding PTR records for IPs that are not in a network managed by MREG.

## [1.4.0](https://github.com/unioslo/mreg-cli/releases/tag/1.4.0) - 2025-06-20

### Added

- Configurable HTTP request timeout. The timeout can be set with the `--timeout` option or with the `timeout` option in the config file.

### Changed

- Require `-force` for `host {a,aaaa}_remove` if the argument is a CNAME.
- Require `-force` when using network or broadcast addresses as arguments for the following commands:
  - `host add`
  - `host a_add`
  - `host aaaa_add`
  - `host a_change`
  - `host aaaa_change`

### Fixed

- `host info <ip>` command not working for IP addresses associated with multiple hosts.

## [1.3.0](https://github.com/unioslo/mreg-cli/releases/tag/1.3.0) - 2025-05-20

### Added

- Network policy commands:
  - `network policy_add`
  - `network policy_create`
  - `network policy_delete`
  - `network policy_info`
  - `network policy_list`
  - `network policy_rename`
  - `network policy_remove`
  - `network policy_set_description`
  - `network policy_set_prefix`
  - `network policy_unset_prefix`
  - `network policy_attribute_add`
  - `network policy_attribute_create`
  - `network policy_attribute_delete`
  - `network policy_attribute_info`
  - `network policy_attribute_list`
  - `network policy_attribute_remove`
  - `network policy_attribute_set_description`
  - `network community_create`
  - `network community_delete`
  - `network community_info`
  - `network community_list`
  - `network community_rename`
  - `network community_set_description`
  - `network community_host_add`
  - `network community_host_remove`
- `network create -policy` option for specifying the policy of the network to create.
- Error handling for DRF errors.
- Handling of 404 errors that do not contain a JSON payload.

## [1.2.4](https://github.com/unioslo/mreg-cli/releases/tag/1.2.4) - 2025-01-30

### Fixed

- Reverse zone management was completely broken. This affected all zone-related commands when using reverse zones.

## [1.2.3](https://github.com/unioslo/mreg-cli/releases/tag/1.2.3) - 2024-12-16

### Added

- `a_add` & `aaaa_add` `-force` option to force use an IP from a network that cannot be found in MREG.

### Fixed

- Commands that try to find networks by IP raising a 404 error instead of a proper error message when no network can be found with the given IP.

## [1.2.2](https://github.com/unioslo/mreg-cli/releases/tag/1.2.2) - 2024-12-09

### Fixed

- `dhcp assoc` and `host add` commands displaying unique constraint error instead of a proper error message when a MAC is already associated with an IP.
- Validation errors causing the application to crash instead of displaying a proper error message.

## [1.2.1](https://github.com/unioslo/mreg-cli/releases/tag/1.2.1) - 2024-12-02

### Fixed

- Host lookup with IPv6 addresses raising `ValidationError` when no host can be found with the given address.

### Removed

- Support for fetching hosts that have a valid IP/MAC address as their hostname.

## [1.2.0](https://github.com/unioslo/mreg-cli/releases/tag/1.2.0) - 2024-11-25

### Added

- Support for `help versions` which shows versions of the CLI and the server for servers that have implemented the `/meta/version` (and `/meta/libraries` endpoints for superusers).
- Support for `help whoami` which shows information about the current user as the server sees them. This includes the username, attributes, groups, and permissions. This command is only available if the server has implemented the `/meta/users` endpoint.
- Support for `help whois <username>` which allows elevated users to see information about the given user. Also requires the `/meta/users` endpoint to be implemented on the server.

### Fixed

- REPL command completion not showing descriptions for commands.
- `host info` with MAC address argument not working for hosts with multiple IPs associated with the same MAC address.
- Failed token file write causing the application to crash.
- Connection strings without domains and with ports are now parsed properly for prompt interpolation.

## [1.1.0](https://github.com/unioslo/mreg-cli/releases/tag/1.1.0) - 2024-11-19

### Added

- Customizable prompt with string interpolation. The prompt can be customized with the `--prompt` option or with the `prompt` option in the config. The prompt can be customized with the following variables:
  - `{user}`: Username of active user
  - `{proto}`: Protocol part of the server URL
  - `{host}`: Host/domain name part of the server URL
  - `{port}`: Port part of the server URL (if any)
  - `{domain}`: Domain name. Defaults to `uio.no` if not specified.
    Uses the domain specified with `--domain` or the `domain` option in the config.

### Fixed

- MAC adress validation. Now supports all common formats. See the [Pydantic docs](https://docs.pydantic.dev/latest/api/pydantic_extra_types_mac_address/) for more information.
- `host add`: Re-introduced support for network/IP ending with `/`.
  - Automatically deduces the correct network to assign an IP from.
- `host add`: No longer possible to assign network address (first address of subnet) or broadcast address (last address of subnet) to a host.

## [1.0.1](https://github.com/unioslo/mreg-cli/releases/tag/1.0.1) - 2024-10-21

### Fixed

- Rendering of top level command autocompletion in REPL.
- `OK:` messages not being displayed outside of `--record` mode

## [1.0.0](https://github.com/unioslo/mreg-cli/releases/tag/1.0.0) - 2024-10-12

The big Pydantic update. The entire codebase has been rewritten to use Pydantic for request and response validation. This brings with it a huge improvement to the development experience and the robustness of the code.

### Added

- `--version` option to display current application version and exit.
    Version number is in the form of `major.minor.patch` if installed from a published version.
    Shows a version number including the commit hash if installed from a git repository in the form of `major.minor.patch.dev123+gabc1234`.
    See [Default versioning scheme](https://setuptools-scm.readthedocs.io/en/latest/usage/#default-versioning-scheme) in the [setuptools_scm](https://github.com/pypa/setuptools_scm/) documentation for more information.
  - The version can be accessed programmatically with `mreg_cli.__version__`.
- `label set_description` command to set the description of a label.
- `network list_excluded_ranges` command to list the excluded ranges of a network.
- Application can now store tokens for multiple servers and will pick the correct one based on the server URL.
- Building binaries for Windows, Linux and MacOS, and publishing the package to PyPI on each GitHub release.

### Changed

- The application now uses Pydantic internally to validate request and response data. This should make the code more robust and easier to maintain.
- Application now attempts to send JSON for every request. This should improve the consistency of the API responses.
- Version now follows Semantic Versioning 2.0.0 and is automatically determined based on the most recent git tag (`mreg-cli-v*`). As part of this change, the verison has been bumped from 0.9.10 to 1.0.0. See the Added section for more information on how version numbers are accessed.

### Removed

- `label rename -desc` option. Description modification is now done through the new `label set_description` command.

### Fixed

- Hopefully more than we broke.<|MERGE_RESOLUTION|>--- conflicted
+++ resolved
@@ -9,11 +9,8 @@
 
 ### Fixed
 
-<<<<<<< HEAD
 - `network community_remove_host` command not utilizing the `-ip` argument to disambiguate between networks when multiple networks have the same community name.
-=======
 - `policy host_add` terminating prematurely when using multiple hosts and one of them is already a member of the policy.
->>>>>>> 4f57e9b4
 
 ## [1.5.1](https://github.com/unioslo/mreg-cli/releases/tag/1.5.1) - 2025-09-26
 
