# Changelog

All notable changes to this project will be documented in this file.

The format is based on [Keep a Changelog](https://keepachangelog.com/en/1.1.0/),
and this project adheres to [Semantic Versioning](https://semver.org/spec/v2.0.0.html).

## Unreleased

### Added

<<<<<<< HEAD
- Persistent command history.
  - History is stored in a file, configurable with the `history_file` config option. Defaults to `$XDG_DATA_HOME/mreg-cli/history`.
  - History can be enabled/disabled with the `history` config option.
  - History can be cleared with the new `help clear_history` command.
=======
- `network set_max_communities <network> <max_communities>` command to set the maximum number of communities allowed on a network.
- `network unset_max_communities <network>` command to unset the maximum number of communities allowed on a network.

### Changed

- Renamed `network policy_set_prefix` to `network policy_set_pattern`.
- Renamed `network policy_unset_prefix` to `network policy_unset_pattern`.
>>>>>>> 320d7847

## [1.7.3](https://github.com/unioslo/mreg-cli/releases/tag/1.7.3) - 2025-11-18

### Changed

- No longer requires a writable log file to start the application. In extreme cases where no writable log file directory can be found, logging will be disabled.

### Fixed

- Temporary file creation failing due to non-unique filename in `/tmp` directory. Now creates a unique temporary directory for the temporary file.

## [1.7.2](https://github.com/unioslo/mreg-cli/releases/tag/1.7.2) - 2025-11-17

### Fixed

- `uv.lock` file missing `rich` dependency.

## [1.7.1](https://github.com/unioslo/mreg-cli/releases/tag/1.7.1) - 2025-11-17

### Fixed

- Missing `rich` dependency in `pyproject.toml`.

## [1.7.0](https://github.com/unioslo/mreg-cli/releases/tag/1.7.0) - 2025-11-14

### Added

- `policy list_hosts -exclude EXCLUDEROLE [EXCLUDEROLE ...]` option to exclude hosts that have the given role(s) when listing hosts with a role. Supports multiple arguments and regular expressions.
- Environment variable support for all config file options.
  - Environment variables are prefixed with `MREG_CLI_` and use uppercase letters and underscores instead of lowercase letters and hyphens.
  - For example, the `http_timeout` config file option can be set with the `MREG_CLI_HTTP_TIMEOUT` environment variable.
  - Environment variables take precedence over config file options.
  - All config file options and their corresponding environment vaiables:

| Config  FIle                         | Env                                     |
|----------------------------------|-----------------------------------------|
| `url`                            | `MREG_CLI_URL`                         |
| `user`                           | `MREG_CLI_USER`                        |
| `domain`                        | `MREG_CLI_DOMAIN`                     |
| `timeout`                   | `MREG_CLI_TIMEOUT`                 |
| `prompt`                   | `MREG_CLI_PROMPT`                 |
| `category_tags`                   | `MREG_CLI_CATEGORY_TAGS`                 |
| `location_tags`                   | `MREG_CLI_LOCATION_TAGS`                 |
| `cache`                           | `MREG_CLI_CACHE`                          |
| `cache_ttl`                   | `MREG_CLI_CACHE_TTL`                 |
| `http_timeout`                   | `MREG_CLI_HTTP_TIMEOUT`                 |
| `record_traffic`                 | `MREG_CLI_RECORD_TRAFFIC`               |
| `record_traffic_without_timestamps` | `MREG_CLI_RECORD_TRAFFIC_WITHOUT_TIMESTAMPS` |
| `token_only`                     | `MREG_CLI_TOKEN_ONLY`                   |
| `source`                         | `MREG_CLI_SOURCE`                       |
| `verbose`                        | `MREG_CLI_VERBOSE`                      |
| `log_file`                      | `MREG_CLI_LOG_FILE`                     |
| `log_level`                      | `MREG_CLI_LOG_LEVEL`                    |

- _New_ configuration options, previously only available as CLI options, exposed as both config file options and environment variables:

| Config File                           | Env                                     |
|----------------------------------|-----------------------------------------|
| `http_timeout`                   | `MREG_CLI_HTTP_TIMEOUT`                 |
| `record_traffic`                 | `MREG_CLI_RECORD_TRAFFIC`               |
| `record_traffic_without_timestamps` | `MREG_CLI_RECORD_TRAFFIC_WITHOUT_TIMESTAMPS` |
| `token_only`                     | `MREG_CLI_TOKEN_ONLY`                   |
| `source`                         | `MREG_CLI_SOURCE`                       |
| `verbose`                        | `MREG_CLI_VERBOSE`                      |
| `log_file`\*                      | `MREG_CLI_LOG_FILE`                     |
| `log_level`                      | `MREG_CLI_LOG_LEVEL`                    |

\*: The old name `logfile` is deprecated, but remains a valid alias for this field.

### Changed

- Default config file location is now `$XDG_CONFIG_HOME/mreg-cli/mreg-cli.conf` (was `~/.config/mreg-cli.conf`).
  - The old config file location remains supported for backwards compatibility, but will be removed in a future release.
- `help configuration` now shows environment variables.
- `logging start` no longer toggles logging on and off. Now aborts if logging is already enabled.
- `logging stop` now aborts if logging is not enabled.
- `logging status` now shows if logging is enabled or not.
- `network policy_set_prefix` renamed to `network policy_set_pattern`.
- `network policy_unset_prefix` renamed to `network policy_unset_pattern`.

## [1.6.0](https://github.com/unioslo/mreg-cli/releases/tag/1.6.0) - 2025-10-13

### Added

- `network find -host <hostname>` option to search for networks with IPs assigned to the given host.

### Fixed

- `network community_remove_host` command not utilizing the `-ip` argument to disambiguate between networks when multiple networks have the same community name.
- `policy host_add` terminating prematurely when using multiple hosts and one of them is already a member of the policy.

## [1.5.1](https://github.com/unioslo/mreg-cli/releases/tag/1.5.1) - 2025-09-26

### Fixed

- `network policy_set_prefix` and `network policy_unset_prefix` commands not working due to a typo in the field name.

## [1.5.0](https://github.com/unioslo/mreg-cli/releases/tag/1.5.0) - 2025-09-01

### Added

- `help health` command for checking the health of the server. The command will display "Unknown" for fields that are not implemented on the server.
- Caching of API responses. Enabled by default. Configurable:
  - Enable/disable caching (default: `true`)
    - Config file: `cache=true|false`
    - CLI: `--no-cache` (flag)
  - Cache time-to-live (TTL) in seconds (default: `300`)
    - Config file: `cache_ttl=<seconds>`
    - CLI: `--cache-ttl <seconds>`

## [1.4.2](https://github.com/unioslo/mreg-cli/releases/tag/1.4.2) - 2025-08-15

### Fixed

- `host info` for hosts with A(AAA)-records that point to networks not managed by MREG.
- `network community_host_add` raising a 404 error for hosts with IPs in networks not managed by MREG.

## [1.4.1](https://github.com/unioslo/mreg-cli/releases/tag/1.4.1) - 2025-08-06

### Changed

- `ptr add -force` now allows adding PTR records for IPs that are not in a network managed by MREG.

## [1.4.0](https://github.com/unioslo/mreg-cli/releases/tag/1.4.0) - 2025-06-20

### Added

- Configurable HTTP request timeout. The timeout can be set with the `--timeout` option or with the `timeout` option in the config file.

### Changed

- Require `-force` for `host {a,aaaa}_remove` if the argument is a CNAME.
- Require `-force` when using network or broadcast addresses as arguments for the following commands:
  - `host add`
  - `host a_add`
  - `host aaaa_add`
  - `host a_change`
  - `host aaaa_change`

### Fixed

- `host info <ip>` command not working for IP addresses associated with multiple hosts.

## [1.3.0](https://github.com/unioslo/mreg-cli/releases/tag/1.3.0) - 2025-05-20

### Added

- Network policy commands:
  - `network policy_add`
  - `network policy_create`
  - `network policy_delete`
  - `network policy_info`
  - `network policy_list`
  - `network policy_rename`
  - `network policy_remove`
  - `network policy_set_description`
  - `network policy_set_prefix`
  - `network policy_unset_prefix`
  - `network policy_attribute_add`
  - `network policy_attribute_create`
  - `network policy_attribute_delete`
  - `network policy_attribute_info`
  - `network policy_attribute_list`
  - `network policy_attribute_remove`
  - `network policy_attribute_set_description`
  - `network community_create`
  - `network community_delete`
  - `network community_info`
  - `network community_list`
  - `network community_rename`
  - `network community_set_description`
  - `network community_host_add`
  - `network community_host_remove`
- `network create -policy` option for specifying the policy of the network to create.
- Error handling for DRF errors.
- Handling of 404 errors that do not contain a JSON payload.

## [1.2.4](https://github.com/unioslo/mreg-cli/releases/tag/1.2.4) - 2025-01-30

### Fixed

- Reverse zone management was completely broken. This affected all zone-related commands when using reverse zones.

## [1.2.3](https://github.com/unioslo/mreg-cli/releases/tag/1.2.3) - 2024-12-16

### Added

- `a_add` & `aaaa_add` `-force` option to force use an IP from a network that cannot be found in MREG.

### Fixed

- Commands that try to find networks by IP raising a 404 error instead of a proper error message when no network can be found with the given IP.

## [1.2.2](https://github.com/unioslo/mreg-cli/releases/tag/1.2.2) - 2024-12-09

### Fixed

- `dhcp assoc` and `host add` commands displaying unique constraint error instead of a proper error message when a MAC is already associated with an IP.
- Validation errors causing the application to crash instead of displaying a proper error message.

## [1.2.1](https://github.com/unioslo/mreg-cli/releases/tag/1.2.1) - 2024-12-02

### Fixed

- Host lookup with IPv6 addresses raising `ValidationError` when no host can be found with the given address.

### Removed

- Support for fetching hosts that have a valid IP/MAC address as their hostname.

## [1.2.0](https://github.com/unioslo/mreg-cli/releases/tag/1.2.0) - 2024-11-25

### Added

- Support for `help versions` which shows versions of the CLI and the server for servers that have implemented the `/meta/version` (and `/meta/libraries` endpoints for superusers).
- Support for `help whoami` which shows information about the current user as the server sees them. This includes the username, attributes, groups, and permissions. This command is only available if the server has implemented the `/meta/users` endpoint.
- Support for `help whois <username>` which allows elevated users to see information about the given user. Also requires the `/meta/users` endpoint to be implemented on the server.

### Fixed

- REPL command completion not showing descriptions for commands.
- `host info` with MAC address argument not working for hosts with multiple IPs associated with the same MAC address.
- Failed token file write causing the application to crash.
- Connection strings without domains and with ports are now parsed properly for prompt interpolation.

## [1.1.0](https://github.com/unioslo/mreg-cli/releases/tag/1.1.0) - 2024-11-19

### Added

- Customizable prompt with string interpolation. The prompt can be customized with the `--prompt` option or with the `prompt` option in the config. The prompt can be customized with the following variables:
  - `{user}`: Username of active user
  - `{proto}`: Protocol part of the server URL
  - `{host}`: Host/domain name part of the server URL
  - `{port}`: Port part of the server URL (if any)
  - `{domain}`: Domain name. Defaults to `uio.no` if not specified.
    Uses the domain specified with `--domain` or the `domain` option in the config.

### Fixed

- MAC adress validation. Now supports all common formats. See the [Pydantic docs](https://docs.pydantic.dev/latest/api/pydantic_extra_types_mac_address/) for more information.
- `host add`: Re-introduced support for network/IP ending with `/`.
  - Automatically deduces the correct network to assign an IP from.
- `host add`: No longer possible to assign network address (first address of subnet) or broadcast address (last address of subnet) to a host.

## [1.0.1](https://github.com/unioslo/mreg-cli/releases/tag/1.0.1) - 2024-10-21

### Fixed

- Rendering of top level command autocompletion in REPL.
- `OK:` messages not being displayed outside of `--record` mode

## [1.0.0](https://github.com/unioslo/mreg-cli/releases/tag/1.0.0) - 2024-10-12

The big Pydantic update. The entire codebase has been rewritten to use Pydantic for request and response validation. This brings with it a huge improvement to the development experience and the robustness of the code.

### Added

- `--version` option to display current application version and exit.
    Version number is in the form of `major.minor.patch` if installed from a published version.
    Shows a version number including the commit hash if installed from a git repository in the form of `major.minor.patch.dev123+gabc1234`.
    See [Default versioning scheme](https://setuptools-scm.readthedocs.io/en/latest/usage/#default-versioning-scheme) in the [setuptools_scm](https://github.com/pypa/setuptools_scm/) documentation for more information.
  - The version can be accessed programmatically with `mreg_cli.__version__`.
- `label set_description` command to set the description of a label.
- `network list_excluded_ranges` command to list the excluded ranges of a network.
- Application can now store tokens for multiple servers and will pick the correct one based on the server URL.
- Building binaries for Windows, Linux and MacOS, and publishing the package to PyPI on each GitHub release.

### Changed

- The application now uses Pydantic internally to validate request and response data. This should make the code more robust and easier to maintain.
- Application now attempts to send JSON for every request. This should improve the consistency of the API responses.
- Version now follows Semantic Versioning 2.0.0 and is automatically determined based on the most recent git tag (`mreg-cli-v*`). As part of this change, the verison has been bumped from 0.9.10 to 1.0.0. See the Added section for more information on how version numbers are accessed.

### Removed

- `label rename -desc` option. Description modification is now done through the new `label set_description` command.

### Fixed

- Hopefully more than we broke.<|MERGE_RESOLUTION|>--- conflicted
+++ resolved
@@ -9,12 +9,10 @@
 
 ### Added
 
-<<<<<<< HEAD
 - Persistent command history.
   - History is stored in a file, configurable with the `history_file` config option. Defaults to `$XDG_DATA_HOME/mreg-cli/history`.
   - History can be enabled/disabled with the `history` config option.
   - History can be cleared with the new `help clear_history` command.
-=======
 - `network set_max_communities <network> <max_communities>` command to set the maximum number of communities allowed on a network.
 - `network unset_max_communities <network>` command to unset the maximum number of communities allowed on a network.
 
@@ -22,7 +20,6 @@
 
 - Renamed `network policy_set_prefix` to `network policy_set_pattern`.
 - Renamed `network policy_unset_prefix` to `network policy_unset_pattern`.
->>>>>>> 320d7847
 
 ## [1.7.3](https://github.com/unioslo/mreg-cli/releases/tag/1.7.3) - 2025-11-18
 
