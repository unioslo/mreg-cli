--- conflicted
+++ resolved
@@ -7,11 +7,6 @@
 
 ## Unreleased
 
-<<<<<<< HEAD
-### Fixed
-
-- `logging start` showing "disabled" instead of the actual logging status."
-=======
 ### Added
 
 - Persistent command history.
@@ -25,7 +20,10 @@
 
 - Renamed `network policy_set_prefix` to `network policy_set_pattern`.
 - Renamed `network policy_unset_prefix` to `network policy_unset_pattern`.
->>>>>>> da013d7f
+
+### Fixed
+
+- `logging start` showing "disabled" instead of the actual logging status."
 
 ## [1.7.3](https://github.com/unioslo/mreg-cli/releases/tag/1.7.3) - 2025-11-18
 
