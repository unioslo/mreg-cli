--- conflicted
+++ resolved
@@ -18,13 +18,8 @@
 import argparse
 from enum import Enum, auto
 
-<<<<<<< HEAD
 from mreg_cli.api.fields import HostName, MacAddress
-from mreg_cli.api.models import CNAME, Host, HostList, IPAddress, Network, NetworkOrIP
-=======
-from mreg_cli.api.fields import MacAddress
-from mreg_cli.api.models import Host, HostList, Network, NetworkOrIP
->>>>>>> bcd6ee22
+from mreg_cli.api.models import CNAME, Host, HostList, Network, NetworkOrIP
 from mreg_cli.commands.host import registry as command_registry
 from mreg_cli.exceptions import (
     DeleteError,
