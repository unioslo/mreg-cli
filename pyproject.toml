--- conflicted
+++ resolved
@@ -49,11 +49,7 @@
 dynamic = ["version"]
 
 [project.optional-dependencies]
-<<<<<<< HEAD
-dev = ["ruff", "tox", "pyinstaller", "rich"]
-=======
-dev = ["ruff", "tox"]
->>>>>>> 7485ec11
+dev = ["ruff", "tox", "rich"]
 
 [project.urls]
 Repository = 'https://github.com/unioslo/mreg-cli/'
