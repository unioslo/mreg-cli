on: [push, pull_request]

name: CI
jobs:
  test:
    name: Integration
    runs-on: ${{ matrix.os }}
    strategy:
      matrix:
        os: [ubuntu-22.04]
        python-version:
          - '3.11'
          - '3.12'
    env:
      # Disable colors and formatting in Rich console output
      TERM: dumb
    steps:
      - name: Checkout
        uses: actions/checkout@v4
#      - name: Cache pip
#        uses: actions/cache@v3
#        with:
#          path: ~/.cache/pip
#          key: v1-pip-${{ runner.os }}-${{ matrix.python-version }}-${{ hashFiles('requirements-*.txt') }}
#          restore-keys: |
#            v1-pip-${{ runner.os }}-${{ matrix.python-version }}
#            v1-pip-${{ runner.os }}
#            v1-pip-
      - name: Setup Python
        uses: actions/setup-python@v5
        with:
          python-version: ${{ matrix.python-version }}
      - name: Install mreg-cli
        run: |
          python -m ensurepip --upgrade
<<<<<<< HEAD
          pip install -r requirements.txt
          pip install -e .[dev]
=======
          pip install -e .
>>>>>>> 7485ec11
      - name: Test and compare api calls
        run: ci/run_testsuite_and_record.sh

  tox:
    name: tox
    runs-on: ubuntu-latest
    strategy:
      fail-fast: false
      matrix:
        python-version:
          - "3.11"
          - "3.12"

    steps:
      - uses: actions/checkout@v4
      - name: Set up Python ${{ matrix.python-version }}
        uses: actions/setup-python@v5
        with:
          python-version: ${{ matrix.python-version }}
      - name: Install dependencies
        run: |
          python -m ensurepip --upgrade
          python -m pip install tox tox-uv tox-gh-actions 
      - name: Test with tox
        run: tox r
        <|MERGE_RESOLUTION|>--- conflicted
+++ resolved
@@ -33,12 +33,7 @@
       - name: Install mreg-cli
         run: |
           python -m ensurepip --upgrade
-<<<<<<< HEAD
-          pip install -r requirements.txt
           pip install -e .[dev]
-=======
-          pip install -e .
->>>>>>> 7485ec11
       - name: Test and compare api calls
         run: ci/run_testsuite_and_record.sh
 
